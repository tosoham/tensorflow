--- conflicted
+++ resolved
@@ -461,11 +461,8 @@
         "reference/depthwiseconv_float.h",
         "reference/depthwiseconv_uint8.h",
         "reference/dequantize.h",
-<<<<<<< HEAD
+        "reference/div.h",
         "reference/exp.h",
-=======
-        "reference/div.h",
->>>>>>> e491120d
         "reference/fill.h",
         "reference/floor.h",
         "reference/fully_connected.h",
@@ -567,11 +564,8 @@
         "reference/depthwiseconv_float.h",
         "reference/depthwiseconv_uint8.h",
         "reference/dequantize.h",
-<<<<<<< HEAD
+        "reference/div.h",
         "reference/exp.h",
-=======
-        "reference/div.h",
->>>>>>> e491120d
         "reference/fill.h",
         "reference/floor.h",
         "reference/fully_connected.h",
