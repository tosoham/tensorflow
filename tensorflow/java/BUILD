# Description:
# TensorFlow Java API.

package(default_visibility = ["//visibility:private"])

licenses(["notice"])  # Apache 2.0

load(":build_defs.bzl", "JAVACOPTS")
load(":src/gen/gen_ops.bzl", "tf_java_op_gen_srcjar")
load(
    "//tensorflow:tensorflow.bzl",
    "tf_binary_additional_srcs",
    "tf_cc_binary",
    "tf_copts",
    "tf_custom_op_library",
    "tf_java_test",
)

java_library(
    name = "tensorflow",
    srcs = [
        ":java_op_sources",
        ":java_sources",
    ],
    data = [":libtensorflow_jni"],
    javacopts = JAVACOPTS,
    plugins = [":processor"],
    visibility = ["//visibility:public"],
)

# NOTE(ashankar): Rule to include the Java API in the Android Inference Library
# .aar. At some point, might make sense for a .aar rule here instead.
filegroup(
    name = "java_sources",
    srcs = glob([
        "src/main/java/org/tensorflow/*.java",
        "src/main/java/org/tensorflow/types/*.java",
    ]),
    visibility = [
        "//tensorflow/contrib/android:__pkg__",
        "//tensorflow/java:__pkg__",
    ],
)

java_plugin(
    name = "processor",
    generates_api = True,
    processor_class = "org.tensorflow.processor.OperatorProcessor",
    visibility = ["//visibility:public"],
    deps = [":processor_library"],
)

java_library(
    name = "processor_library",
    srcs = glob(["src/gen/java/org/tensorflow/processor/**/*.java"]),
    javacopts = JAVACOPTS,
    resources = glob(["src/gen/resources/META-INF/services/javax.annotation.processing.Processor"]),
)

filegroup(
    name = "java_op_sources",
    srcs = glob(["src/main/java/org/tensorflow/op/**/*.java"]) + [
        ":java_op_gen_sources",
    ],
    visibility = [
        "//tensorflow/java:__pkg__",
    ],
)

tf_java_op_gen_srcjar(
    name = "java_op_gen_sources",
    gen_base_package = "org.tensorflow.op",
    gen_tool = "java_op_gen_tool",
    ops_libs = [
        "array_ops",
        "candidate_sampling_ops",
        "control_flow_ops",
        "data_flow_ops",
        "image_ops",
        "io_ops",
        "linalg_ops",
        "logging_ops",
        "math_ops",
        "nn_ops",
        "no_op",
        "parsing_ops",
        "random_ops",
        "sparse_ops",
        "state_ops",
        "string_ops",
        "training_ops",
        "user_ops",
    ],
)

# Build the gen tool as a library, as it will be linked to a core/ops binary
# file before making it an executable. See tf_java_op_gen_srcjar().
cc_library(
    name = "java_op_gen_tool",
    srcs = [
        "src/gen/cc/op_gen_main.cc",
    ],
    copts = tf_copts(),
    deps = [
        ":java_op_gen_lib",
<<<<<<< HEAD
=======
        "//tensorflow/core:framework",
        "//tensorflow/core:framework_internal",
        "//tensorflow/core:lib",
>>>>>>> d6a9ea3d
    ],
)

cc_library(
    name = "java_op_gen_lib",
    srcs = [
<<<<<<< HEAD
        "src/gen/cc/java_defs.h",
        "src/gen/cc/op_generator.cc",
=======
        "src/gen/cc/op_generator.cc",
    ],
    hdrs = [
        "src/gen/cc/java_defs.h",
>>>>>>> d6a9ea3d
        "src/gen/cc/op_generator.h",
    ],
    copts = tf_copts(),
    deps = [
        "//tensorflow/core:framework",
        "//tensorflow/core:framework_internal",
        "//tensorflow/core:lib",
        "//tensorflow/core:lib_internal",
    ],
)

java_library(
    name = "testutil",
    testonly = 1,
    srcs = ["src/test/java/org/tensorflow/TestUtil.java"],
    javacopts = JAVACOPTS,
    deps = [":tensorflow"],
)

tf_java_test(
    name = "GraphTest",
    size = "small",
    srcs = ["src/test/java/org/tensorflow/GraphTest.java"],
    javacopts = JAVACOPTS,
    test_class = "org.tensorflow.GraphTest",
    deps = [
        ":tensorflow",
        ":testutil",
        "@junit",
    ],
)

tf_java_test(
    name = "OperationBuilderTest",
    size = "small",
    srcs = ["src/test/java/org/tensorflow/OperationBuilderTest.java"],
    javacopts = JAVACOPTS,
    test_class = "org.tensorflow.OperationBuilderTest",
    deps = [
        ":tensorflow",
        ":testutil",
        "@junit",
    ],
)

tf_java_test(
    name = "OperationTest",
    size = "small",
    srcs = ["src/test/java/org/tensorflow/OperationTest.java"],
    javacopts = JAVACOPTS,
    test_class = "org.tensorflow.OperationTest",
    deps = [
        ":tensorflow",
        ":testutil",
        "@junit",
    ],
)

tf_java_test(
    name = "SavedModelBundleTest",
    size = "small",
    srcs = ["src/test/java/org/tensorflow/SavedModelBundleTest.java"],
    data = ["//tensorflow/cc/saved_model:saved_model_half_plus_two"],
    javacopts = JAVACOPTS,
    test_class = "org.tensorflow.SavedModelBundleTest",
    deps = [
        ":tensorflow",
        ":testutil",
        "@junit",
    ],
)

tf_java_test(
    name = "SessionTest",
    size = "small",
    srcs = ["src/test/java/org/tensorflow/SessionTest.java"],
    javacopts = JAVACOPTS,
    test_class = "org.tensorflow.SessionTest",
    deps = [
        ":tensorflow",
        ":testutil",
        "@junit",
    ],
)

tf_java_test(
    name = "ShapeTest",
    size = "small",
    srcs = ["src/test/java/org/tensorflow/ShapeTest.java"],
    javacopts = JAVACOPTS,
    test_class = "org.tensorflow.ShapeTest",
    deps = [
        ":tensorflow",
        ":testutil",
        "@junit",
    ],
)

tf_custom_op_library(
    name = "my_test_op.so",
    srcs = ["src/test/native/my_test_op.cc"],
)

tf_java_test(
    name = "TensorFlowTest",
    size = "small",
    srcs = ["src/test/java/org/tensorflow/TensorFlowTest.java"],
    data = [":my_test_op.so"],
    javacopts = JAVACOPTS,
    test_class = "org.tensorflow.TensorFlowTest",
    deps = [
        ":tensorflow",
        "@junit",
    ],
)

tf_java_test(
    name = "TensorTest",
    size = "small",
    srcs = ["src/test/java/org/tensorflow/TensorTest.java"],
    javacopts = JAVACOPTS,
    test_class = "org.tensorflow.TensorTest",
    deps = [
        ":tensorflow",
        ":testutil",
        "@junit",
    ],
)

tf_java_test(
    name = "ScopeTest",
    size = "small",
    srcs = ["src/test/java/org/tensorflow/op/ScopeTest.java"],
    javacopts = JAVACOPTS,
    test_class = "org.tensorflow.op.ScopeTest",
    deps = [
        ":tensorflow",
        ":testutil",
        "@junit",
    ],
)

tf_java_test(
    name = "PrimitiveOpTest",
    size = "small",
    srcs = ["src/test/java/org/tensorflow/op/PrimitiveOpTest.java"],
    javacopts = JAVACOPTS,
    test_class = "org.tensorflow.op.PrimitiveOpTest",
    deps = [
        ":tensorflow",
        ":testutil",
        "@junit",
    ],
)

tf_java_test(
    name = "OperandsTest",
    size = "small",
    srcs = ["src/test/java/org/tensorflow/op/OperandsTest.java"],
    javacopts = JAVACOPTS,
    test_class = "org.tensorflow.op.OperandsTest",
    deps = [
        ":tensorflow",
        ":testutil",
        "@junit",
    ],
)

tf_java_test(
    name = "ConstantTest",
    size = "small",
    srcs = ["src/test/java/org/tensorflow/op/core/ConstantTest.java"],
    javacopts = JAVACOPTS,
    test_class = "org.tensorflow.op.core.ConstantTest",
    deps = [
        ":tensorflow",
        ":testutil",
        "@junit",
    ],
)

filegroup(
    name = "processor_test_resources",
    srcs = glob([
        "src/test/resources/org/tensorflow/**/*.java",
        "src/main/java/org/tensorflow/op/annotation/Operator.java",
    ]),
)

filegroup(
    name = "libtensorflow_jni",
    srcs = select({
        "//tensorflow:darwin": [":libtensorflow_jni.dylib"],
        "//conditions:default": [":libtensorflow_jni.so"],
    }),
    visibility = ["//visibility:public"],
)

LINKER_VERSION_SCRIPT = ":config/version_script.lds"

LINKER_EXPORTED_SYMBOLS = ":config/exported_symbols.lds"

tf_cc_binary(
    name = "libtensorflow_jni.so",
    # Set linker options to strip out anything except the JNI
    # symbols from the library. This reduces the size of the library
    # considerably (~50% as of January 2017).
    linkopts = select({
        "//tensorflow:debug": [],  # Disable all custom linker options in debug mode
        "//tensorflow:darwin": [
            "-Wl,-exported_symbols_list",  # This line must be directly followed by LINKER_EXPORTED_SYMBOLS
            LINKER_EXPORTED_SYMBOLS,
        ],
        "//tensorflow:windows": [],
        "//tensorflow:windows_msvc": [],
        "//conditions:default": [
            "-z defs",
            "-s",
            "-Wl,--version-script",  #  This line must be directly followed by LINKER_VERSION_SCRIPT
            LINKER_VERSION_SCRIPT,
        ],
    }),
    linkshared = 1,
    linkstatic = 1,
    deps = [
        "//tensorflow/java/src/main/native",
        LINKER_VERSION_SCRIPT,
        LINKER_EXPORTED_SYMBOLS,
    ],
)

genrule(
    name = "pom",
    outs = ["pom.xml"],
    cmd = "$(location generate_pom) >$@",
    output_to_bindir = 1,
    tools = [":generate_pom"] + tf_binary_additional_srcs(),
)

tf_cc_binary(
    name = "generate_pom",
    srcs = ["generate_pom.cc"],
    deps = ["//tensorflow/c:c_api"],
)

# System.loadLibrary() on OS X looks for ".dylib" or ".jnilib"
# and no ".so". If and when https://github.com/bazelbuild/bazel/issues/914
# is resolved, perhaps this workaround rule can be removed.
genrule(
    name = "darwin-compat",
    srcs = [":libtensorflow_jni.so"],
    outs = ["libtensorflow_jni.dylib"],
    cmd = "cp $< $@",
    output_to_bindir = 1,
)

filegroup(
    name = "all_files",
    srcs = glob(
        ["**/*"],
        exclude = [
            "**/METADATA",
            "**/OWNERS",
        ],
    ),
    visibility = ["//tensorflow:__subpackages__"],
)<|MERGE_RESOLUTION|>--- conflicted
+++ resolved
@@ -103,35 +103,27 @@
     copts = tf_copts(),
     deps = [
         ":java_op_gen_lib",
-<<<<<<< HEAD
-=======
-        "//tensorflow/core:framework",
-        "//tensorflow/core:framework_internal",
-        "//tensorflow/core:lib",
->>>>>>> d6a9ea3d
+        "//third_party/tensorflow/core:framework",
+        "//third_party/tensorflow/core:framework_internal",
+        "//third_party/tensorflow/core:lib",
     ],
 )
 
 cc_library(
     name = "java_op_gen_lib",
     srcs = [
-<<<<<<< HEAD
-        "src/gen/cc/java_defs.h",
-        "src/gen/cc/op_generator.cc",
-=======
         "src/gen/cc/op_generator.cc",
     ],
     hdrs = [
         "src/gen/cc/java_defs.h",
->>>>>>> d6a9ea3d
         "src/gen/cc/op_generator.h",
     ],
     copts = tf_copts(),
     deps = [
-        "//tensorflow/core:framework",
-        "//tensorflow/core:framework_internal",
-        "//tensorflow/core:lib",
-        "//tensorflow/core:lib_internal",
+        "//third_party/tensorflow/core:framework",
+        "//third_party/tensorflow/core:framework_internal",
+        "//third_party/tensorflow/core:lib",
+        "//third_party/tensorflow/core:lib_internal",
     ],
 )
 
